/**
 * @fileoverview Prevent missing props validation in a React component definition
 * @author Yannick Croissant
 */
'use strict';

// ------------------------------------------------------------------------------
// Requirements
// ------------------------------------------------------------------------------

const rule = require('../../../lib/rules/prop-types');
const RuleTester = require('eslint').RuleTester;

const parserOptions = {
  ecmaVersion: 8,
  sourceType: 'module',
  ecmaFeatures: {
    experimentalObjectRestSpread: true,
    jsx: true
  }
};

const settings = {
  react: {
    pragma: 'Foo'
  }
};

require('babel-eslint');

// ------------------------------------------------------------------------------
// Tests
// ------------------------------------------------------------------------------

const ruleTester = new RuleTester({parserOptions});
ruleTester.run('prop-types', rule, {

  valid: [
    {
      code: [
        'var Hello = createReactClass({',
        '  propTypes: {',
        '    name: PropTypes.string.isRequired',
        '  },',
        '  render: function() {',
        '    return <div>Hello {this.props.name}</div>;',
        '  }',
        '});'
      ].join('\n')
    }, {
      code: [
        'var Hello = createReactClass({',
        '  propTypes: {',
        '    name: PropTypes.object.isRequired',
        '  },',
        '  render: function() {',
        '    return <div>Hello {this.props.name.firstname}</div>;',
        '  }',
        '});'
      ].join('\n')
    }, {
      code: [
        'var Hello = createReactClass({',
        '  render: function() {',
        '    return <div>Hello World</div>;',
        '  }',
        '});'
      ].join('\n')
    }, {
      code: [
        'var Hello = createReactClass({',
        '  render: function() {',
        '    return <div>Hello World {this.props.children}</div>;',
        '  }',
        '});'
      ].join('\n'),
      options: [{
        ignore: ['children']
      }]
    }, {
      code: [
        'var Hello = createReactClass({',
        '  render: function() {',
        '    var props = this.props;',
        '    return <div>Hello World</div>;',
        '  }',
        '});'
      ].join('\n')
    }, {
      code: [
        'var Hello = createReactClass({',
        '  render: function() {',
        '    var propName = "foo";',
        '    return <div>Hello World {this.props[propName]}</div>;',
        '  }',
        '});'
      ].join('\n')
    }, {
      code: [
        'var Hello = createReactClass({',
        '  propTypes: externalPropTypes,',
        '  render: function() {',
        '    return <div>Hello {this.props.name}</div>;',
        '  }',
        '});'
      ].join('\n')
    }, {
      code: [
        'var Hello = createReactClass({',
        '  propTypes: externalPropTypes.mySharedPropTypes,',
        '  render: function() {',
        '    return <div>Hello {this.props.name}</div>;',
        '  }',
        '});'
      ].join('\n')
    }, {
      code: [
        'class Hello extends React.Component {',
        '  render() {',
        '    return <div>Hello World</div>;',
        '  }',
        '}'
      ].join('\n')
    }, {
      code: [
        'class Hello extends React.Component {',
        '  render() {',
        '    return <div>Hello {this.props.firstname} {this.props.lastname}</div>;',
        '  }',
        '}',
        'Hello.propTypes = {',
        '  firstname: PropTypes.string',
        '};',
        'Hello.propTypes.lastname = PropTypes.string;'
      ].join('\n')
    }, {
      code: [
        'var Hello = createReactClass({',
        '  propTypes: {',
        '    name: PropTypes.object.isRequired',
        '  },',
        '  render: function() {',
        '    var user = {',
        '      name: this.props.name',
        '    };',
        '    return <div>Hello {user.name}</div>;',
        '  }',
        '});'
      ].join('\n')
    }, {
      code: [
        'class Hello {',
        '  render() {',
        '    return \'Hello\' + this.props.name;',
        '  }',
        '}'
      ].join('\n')
    }, {
      code: [
        'class Hello {',
        '  method;',
        '}'
      ].join('\n'),
      parser: 'babel-eslint'
    }, {
      code: [
        'class Hello extends React.Component {',
        '  static get propTypes() {',
        '    return {',
        '      name: PropTypes.string',
        '    };',
        '  }',
        '  render() {',
        '    return <div>Hello {this.props.name}</div>;',
        '  }',
        '}'
      ].join('\n')
    }, {
      code: [
        'class Hello extends React.Component {',
        '  render() {',
        '    var { firstname, ...other } = this.props;',
        '    return <div>Hello {firstname}</div>;',
        '  }',
        '}',
        'Hello.propTypes = {',
        '  firstname: PropTypes.string',
        '};'
      ].join('\n'),
      parser: 'babel-eslint'
    }, {
      code: [
        'class Hello extends React.Component {',
        '  render() {',
        '    var {firstname, lastname} = this.state, something = this.props;',
        '    return <div>Hello {firstname}</div>;',
        '  }',
        '}'
      ].join('\n')
    }, {
      code: [
        'class Hello extends React.Component {',
        '  static propTypes = {',
        '    name: PropTypes.string',
        '  };',
        '  render() {',
        '    return <div>Hello {this.props.name}</div>;',
        '  }',
        '}'
      ].join('\n'),
      parser: 'babel-eslint'
    }, {
      code: [
        'class Hello extends React.Component {',
        '  render() {',
        '    return <div>Hello {this.props.firstname}</div>;',
        '  }',
        '}',
        'Hello.propTypes = {',
        '  \'firstname\': PropTypes.string',
        '};'
      ].join('\n')
    }, {
      code: [
        'class Hello extends React.Component {',
        '  render() {',
        '    if (Object.prototype.hasOwnProperty.call(this.props, \'firstname\')) {',
        '      return <div>Hello {this.props.firstname}</div>;',
        '    }',
        '    return <div>Hello</div>;',
        '  }',
        '}',
        'Hello.propTypes = {',
        '  \'firstname\': PropTypes.string',
        '};'
      ].join('\n')
    }, {
      code: [
        'class Hello extends React.Component {',
        '  render() {',
        '    this.props.a.b',
        '    return <div>Hello</div>;',
        '  }',
        '}',
        'Hello.propTypes = {};',
        'Hello.propTypes.a = PropTypes.shape({',
        '  b: PropTypes.string',
        '});'
      ].join('\n')
    }, {
      code: [
        'class Hello extends React.Component {',
        '  render() {',
        '    this.props.a.b.c;',
        '    return <div>Hello</div>;',
        '  }',
        '}',
        'Hello.propTypes = {',
        '  a: PropTypes.shape({',
        '    b: PropTypes.shape({',
        '    })',
        '  })',
        '};',
        'Hello.propTypes.a.b.c = PropTypes.number;'
      ].join('\n')
    }, {
      code: [
        'class Hello extends React.Component {',
        '  render() {',
        '    this.props.a.b.c;',
        '    this.props.a.__.d.length;',
        '    this.props.a.anything.e[2];',
        '    return <div>Hello</div>;',
        '  }',
        '}',
        'Hello.propTypes = {',
        '  a: PropTypes.objectOf(',
        '    PropTypes.shape({',
        '      c: PropTypes.number,',
        '      d: PropTypes.string,',
        '      e: PropTypes.array',
        '    })',
        '  )',
        '};'
      ].join('\n')
    }, {
      code: [
        'class Hello extends React.Component {',
        '  render() {',
        '    var i = 3;',
        '    this.props.a[2].c;',
        '    this.props.a[i].d.length;',
        '    this.props.a[i + 2].e[2];',
        '    this.props.a.length;',
        '    return <div>Hello</div>;',
        '  }',
        '}',
        'Hello.propTypes = {',
        '  a: PropTypes.arrayOf(',
        '    PropTypes.shape({',
        '      c: PropTypes.number,',
        '      d: PropTypes.string,',
        '      e: PropTypes.array',
        '    })',
        '  )',
        '};'
      ].join('\n')
    }, {
      code: [
        'class Hello extends React.Component {',
        '  render() {',
        '    this.props.a.length;',
        '    return <div>Hello</div>;',
        '  }',
        '}',
        'Hello.propTypes = {',
        '  a: PropTypes.oneOfType([',
        '    PropTypes.array,',
        '    PropTypes.string',
        '  ])',
        '};'
      ].join('\n')
    }, {
      code: [
        'class Hello extends React.Component {',
        '  render() {',
        '    this.props.a.c;',
        '    this.props.a[2] === true;',
        '    this.props.a.e[2];',
        '    this.props.a.length;',
        '    return <div>Hello</div>;',
        '  }',
        '}',
        'Hello.propTypes = {',
        '  a: PropTypes.oneOfType([',
        '    PropTypes.shape({',
        '      c: PropTypes.number,',
        '      e: PropTypes.array',
        '    }).isRequired,',
        '    PropTypes.arrayOf(',
        '      PropTypes.bool',
        '    )',
        '  ])',
        '};'
      ].join('\n')
    }, {
      code: [
        'class Hello extends React.Component {',
        '  render() {',
        '    this.props.a.render;',
        '    this.props.a.c;',
        '    return <div>Hello</div>;',
        '  }',
        '}',
        'Hello.propTypes = {',
        '  a: PropTypes.instanceOf(Hello)',
        '};'
      ].join('\n')
    }, {
      code: [
        'class Hello extends React.Component {',
        '  render() {',
        '    this.props.arr;',
        '    this.props.arr[3];',
        '    this.props.arr.length;',
        '    this.props.arr.push(3);',
        '    this.props.bo;',
        '    this.props.bo.toString();',
        '    this.props.fu;',
        '    this.props.fu.bind(this);',
        '    this.props.numb;',
        '    this.props.numb.toFixed();',
        '    this.props.stri;',
        '    this.props.stri.length();',
        '    return <div>Hello</div>;',
        '  }',
        '}',
        'Hello.propTypes = {',
        '  arr: PropTypes.array,',
        '  bo: PropTypes.bool.isRequired,',
        '  fu: PropTypes.func,',
        '  numb: PropTypes.number,',
        '  stri: PropTypes.string',
        '};'
      ].join('\n')
    }, {
      code: [
        'class Hello extends React.Component {',
        '  render() {',
        '    var { ',
        '      propX,',
        '      "aria-controls": ariaControls, ',
        '      ...props } = this.props;',
        '    return <div>Hello</div>;',
        '  }',
        '}',
        'Hello.propTypes = {',
        '  "propX": PropTypes.string,',
        '  "aria-controls": PropTypes.string',
        '};'
      ].join('\n'),
      parser: 'babel-eslint'
    }, {
      code: [
        'class Hello extends React.Component {',
        '  render() {',
        '    this.props["some.value"];',
        '    return <div>Hello</div>;',
        '  }',
        '}',
        'Hello.propTypes = {',
        '  "some.value": PropTypes.string',
        '};'
      ].join('\n')
    }, {
      code: [
        'class Hello extends React.Component {',
        '  render() {',
        '    this.props["arr"][1];',
        '    return <div>Hello</div>;',
        '  }',
        '}',
        'Hello.propTypes = {',
        '  "arr": PropTypes.array',
        '};'
      ].join('\n')
    }, {
      code: [
        'class Hello extends React.Component {',
        '  render() {',
        '    this.props["arr"][1]["some.value"];',
        '    return <div>Hello</div>;',
        '  }',
        '}',
        'Hello.propTypes = {',
        '  "arr": PropTypes.arrayOf(',
        '    PropTypes.shape({"some.value": PropTypes.string})',
        '  )',
        '};'
      ].join('\n')
    }, {
      code: [
        'var TestComp1 = createReactClass({',
        '  propTypes: {',
        '    size: PropTypes.string',
        '  },',
        '  render: function() {',
        '    var foo = {',
        '      baz: \'bar\'',
        '    };',
        '    var icons = foo[this.props.size].salut;',
        '    return <div>{icons}</div>;',
        '  }',
        '});'
      ].join('\n')
    }, {
      code: [
        'class Hello extends React.Component {',
        '  render() {',
        '    return <div>{this.props.name.firstname}</div>;',
        '  }',
        '}'
      ].join('\n'),
      parser: 'babel-eslint',
      options: [{ignore: ['name']}]
    }, {
      code: [
        'class Hello extends React.Component {',
        '  render() {',
        '    const {firstname, lastname} = this.props.name;',
        '    return <div>{firstname} {lastname}</div>;',
        '  }',
        '}',
        'Hello.propTypes = {',
        '  name: PropTypes.shape({',
        '    firstname: PropTypes.string,',
        '    lastname: PropTypes.string',
        '  })',
        '};'
      ].join('\n'),
      parser: 'babel-eslint'
    }, {
      code: [
        'class Hello extends React.Component {',
        '  render() {',
        '    let {firstname} = this;',
        '    return <div>{firstname}</div>;',
        '  }',
        '};'
      ].join('\n'),
      parser: 'babel-eslint'
    }, {
      code: [
        'var Hello = createReactClass({',
        '  propTypes: {',
        '    router: PropTypes.func',
        '  },',
        '  render: function() {',
        '    var nextPath = this.props.router.getCurrentQuery().nextPath;',
        '    return <div>{nextPath}</div>;',
        '  }',
        '});'
      ].join('\n')
    }, {
      code: [
        'var Hello = createReactClass({',
        '  propTypes: {',
        '    firstname: CustomValidator.string',
        '  },',
        '  render: function() {',
        '    return <div>{this.props.firstname}</div>;',
        '  }',
        '});'
      ].join('\n'),
      options: [{customValidators: ['CustomValidator']}]
    }, {
      code: [
        'var Hello = createReactClass({',
        '  propTypes: {',
        '    outer: CustomValidator.shape({',
        '      inner: CustomValidator.map',
        '    })',
        '  },',
        '  render: function() {',
        '    return <div>{this.props.outer.inner}</div>;',
        '  }',
        '});'
      ].join('\n'),
      options: [{customValidators: ['CustomValidator']}]
    }, {
      code: [
        'var Hello = createReactClass({',
        '  propTypes: {',
        '    outer: PropTypes.shape({',
        '      inner: CustomValidator.string',
        '    })',
        '  },',
        '  render: function() {',
        '    return <div>{this.props.outer.inner}</div>;',
        '  }',
        '});'
      ].join('\n'),
      options: [{customValidators: ['CustomValidator']}]
    }, {
      code: [
        'var Hello = createReactClass({',
        '  propTypes: {',
        '    outer: CustomValidator.shape({',
        '      inner: PropTypes.string',
        '    })',
        '  },',
        '  render: function() {',
        '    return <div>{this.props.outer.inner}</div>;',
        '  }',
        '});'
      ].join('\n'),
      options: [{customValidators: ['CustomValidator']}]
    }, {
      code: [
        'var Hello = createReactClass({',
        '  propTypes: {',
        '    name: PropTypes.string',
        '  },',
        '  render: function() {',
        '    return <div>{this.props.name.get("test")}</div>;',
        '  }',
        '});'
      ].join('\n'),
      options: [{customValidators: ['CustomValidator']}]
    }, {
      code: [
        'class Comp1 extends Component {',
        '  render() {',
        '    return <span />;',
        '  }',
        '}',
        'Comp1.propTypes = {',
        '  prop1: PropTypes.number',
        '};',
        'class Comp2 extends Component {',
        '  render() {',
        '    return <span />;',
        '  }',
        '}',
        'Comp2.propTypes = {',
        '  prop2: PropTypes.arrayOf(Comp1.propTypes.prop1)',
        '};'
      ].join('\n'),
      parser: 'babel-eslint'
    }, {
      code: [
        'const SomeComponent = createReactClass({',
        '  propTypes: SomeOtherComponent.propTypes',
        '});'
      ].join('\n'),
      parser: 'babel-eslint'
    }, {
      code: [
        'var Hello = createReactClass({',
        '  render: function() {',
        '    let { a, ...b } = obj;',
        '    let c = { ...d };',
        '    return <div />;',
        '  }',
        '});'
      ].join('\n')
    }, {
      code: [
        'class Hello extends React.Component {',
        '  static get propTypes() {}',
        '  render() {',
        '    return <div>Hello World</div>;',
        '  }',
        '}'
      ].join('\n')
    }, {
      code: [
        'class Hello extends React.Component {',
        '  static get propTypes() {}',
        '  render() {',
        '    var users = this.props.users.find(user => user.name === \'John\');',
        '    return <div>Hello you {users.length}</div>;',
        '  }',
        '}',
        'Hello.propTypes = {',
        '  users: PropTypes.arrayOf(PropTypes.object)',
        '};'
      ].join('\n')
    }, {
      code: [
        'class Hello extends React.Component {',
        '  render() {',
        '    const {} = this.props;',
        '    return <div>Hello</div>;',
        '  }',
        '}'
      ].join('\n')
    }, {
      code: [
        'class Hello extends React.Component {',
        '  render() {',
        '    var foo = \'fullname\';',
        '    var { [foo]: firstname } = this.props;',
        '    return <div>Hello {firstname}</div>;',
        '  }',
        '}'
      ].join('\n'),
      parser: 'babel-eslint'
    }, {
      code: [
        'class Hello extends React.Component {',
        '  constructor(props, context) {',
        '    super(props, context)',
        '    this.state = { status: props.source.uri }',
        '  }',
        '  static propTypes = {',
        '    source: PropTypes.object',
        '  };',
        '}'
      ].join('\n'),
      parser: 'babel-eslint'
    }, {
      code: [
        'class Hello extends React.Component {',
        '  constructor(props, context) {',
        '    super(props, context)',
        '    this.state = { status: this.props.source.uri }',
        '  }',
        '  static propTypes = {',
        '    source: PropTypes.object',
        '  };',
        '}'
      ].join('\n'),
      parser: 'babel-eslint'
    }, {
      // Should not be detected as a component
      code: [
        'HelloJohn.prototype.render = function() {',
        '  return React.createElement(Hello, {',
        '    name: this.props.firstname',
        '  });',
        '};'
      ].join('\n'),
      parser: 'babel-eslint'
    }, {
      code: [
        'function HelloComponent() {',
        '  class Hello extends React.Component {',
        '    render() {',
        '      return <div>Hello {this.props.name}</div>;',
        '    }',
        '  }',
        '  Hello.propTypes = { name: PropTypes.string };',
        '  return Hello;',
        '}',
        'module.exports = HelloComponent();'
      ].join('\n'),
      parser: 'babel-eslint'
    }, {
      code: [
        'function HelloComponent() {',
        '  var Hello = createReactClass({',
        '    propTypes: { name: PropTypes.string },',
        '    render: function() {',
        '      return <div>Hello {this.props.name}</div>;',
        '    }',
        '  });',
        '  return Hello;',
        '}',
        'module.exports = HelloComponent();'
      ].join('\n'),
      parser: 'babel-eslint'
    }, {
      code: [
        'class DynamicHello extends Component {',
        '  render() {',
        '    const {firstname} = this.props;',
        '    class Hello extends Component {',
        '      render() {',
        '        const {name} = this.props;',
        '        return <div>Hello {name}</div>;',
        '      }',
        '    }',
        '    Hello.propTypes = {',
        '      name: PropTypes.string',
        '    };',
        '    Hello = connectReduxForm({name: firstname})(Hello);',
        '    return <Hello />;',
        '  }',
        '}',
        'DynamicHello.propTypes = {',
        '  firstname: PropTypes.string,',
        '};'
      ].join('\n'),
      parser: 'babel-eslint'
    }, {
      code: [
        'const Hello = (props) => {',
        '  let team = props.names.map((name) => {',
        '      return <li>{name}, {props.company}</li>;',
        '    });',
        '  return <ul>{team}</ul>;',
        '};',
        'Hello.propTypes = {',
        '  names: PropTypes.array,',
        '  company: PropTypes.string',
        '};'
      ].join('\n'),
      parser: 'babel-eslint'
    }, {
      code: [
        'export default {',
        '  renderHello() {',
        '    let {name} = this.props;',
        '    return <div>{name}</div>;',
        '  }',
        '};'
      ].join('\n'),
      parser: 'babel-eslint'
    }, {
      // Reassigned props are ignored
      code: [
        'export class Hello extends Component {',
        '  render() {',
        '    const props = this.props;',
        '    return <div>Hello {props.name.firstname} {props[\'name\'].lastname}</div>',
        '  }',
        '}'
      ].join('\n'),
      parser: 'babel-eslint'
    }, {
      code: [
        'export default function FooBar(props) {',
        '  const bar = props.bar;',
        '  return (<div bar={bar}><div {...props}/></div>);',
        '}',
        'if (process.env.NODE_ENV !== \'production\') {',
        '  FooBar.propTypes = {',
        '    bar: PropTypes.string',
        '  }',
        '}'
      ].join('\n'),
      parser: 'babel-eslint'
    }, {
      code: [
        'var Hello = createReactClass({',
        '  render: function() {',
        '    var {...other} = this.props;',
        '    return (',
        '      <div {...other} />',
        '    );',
        '  }',
        '});'
      ].join('\n')
    }, {
      code: [
        'const statelessComponent = (props) => {',
        '  const subRender = () => {',
        '    return <span>{props.someProp}</span>;',
        '  };',
        '  return <div>{subRender()}</div>;',
        '};',
        'statelessComponent.propTypes = {',
        '  someProp: PropTypes.string',
        '};'
      ].join('\n')
    }, {
      code: [
        'const statelessComponent = ({ someProp }) => {',
        '  const subRender = () => {',
        '    return <span>{someProp}</span>;',
        '  };',
        '  return <div>{subRender()}</div>;',
        '};',
        'statelessComponent.propTypes = {',
        '  someProp: PropTypes.string',
        '};'
      ].join('\n')
    }, {
      code: [
        'const statelessComponent = function({ someProp }) {',
        '  const subRender = () => {',
        '    return <span>{someProp}</span>;',
        '  };',
        '  return <div>{subRender()}</div>;',
        '};',
        'statelessComponent.propTypes = {',
        '  someProp: PropTypes.string',
        '};'
      ].join('\n')
    }, {
      code: [
        'function statelessComponent({ someProp }) {',
        '  const subRender = () => {',
        '    return <span>{someProp}</span>;',
        '  };',
        '  return <div>{subRender()}</div>;',
        '};',
        'statelessComponent.propTypes = {',
        '  someProp: PropTypes.string',
        '};'
      ].join('\n')
    }, {
      code: [
        'function notAComponent({ something }) {',
        '  return something + 1;',
        '};'
      ].join('\n')
    }, {
      code: [
        'const notAComponent = function({ something }) {',
        '  return something + 1;',
        '};'
      ].join('\n')
    }, {
      code: [
        'const notAComponent = ({ something }) => {',
        '  return something + 1;',
        '};'
      ].join('\n')
    }, {
      // Validation is ignored on reassigned props object
      code: [
        'const statelessComponent = (props) => {',
        '  let newProps = props;',
        '  return <span>{newProps.someProp}</span>;',
        '}'
      ].join('\n'),
      parser: 'babel-eslint'
    }, {
      code: [
        'class Hello extends React.Component {',
        '  props: {',
        '    name: string;',
        '  };',
        '  render () {',
        '    return <div>Hello {this.props.name}</div>;',
        '  }',
        '}'
      ].join('\n'),
      parser: 'babel-eslint'
    }, {
      code: [
        'class Hello extends React.Component {',
        '  props: {',
        '    name: Object;',
        '  };',
        '  render () {',
        '    return <div>Hello {this.props.name.firstname}</div>;',
        '  }',
        '}'
      ].join('\n'),
      parser: 'babel-eslint'
    }, {
      code: [
        'type Props = {name: Object;};',
        'class Hello extends React.Component {',
        '  props: Props;',
        '  render () {',
        '    return <div>Hello {this.props.name.firstname}</div>;',
        '  }',
        '}'
      ].join('\n'),
      parser: 'babel-eslint'
    }, {
      code: [
        'import type Props from "fake";',
        'class Hello extends React.Component {',
        '  props: Props;',
        '  render () {',
        '    return <div>Hello {this.props.name.firstname}</div>;',
        '  }',
        '}'
      ].join('\n'),
      parser: 'babel-eslint'
    }, {
      code: [
        'class Hello extends React.Component {',
        '  props: {',
        '    name: {',
        '      firstname: string;',
        '    }',
        '  };',
        '  render () {',
        '    return <div>Hello {this.props.name.firstname}</div>;',
        '  }',
        '}'
      ].join('\n'),
      parser: 'babel-eslint'
    }, {
      code: [
        'type Props = {name: {firstname: string;};};',
        'class Hello extends React.Component {',
        '  props: Props;',
        '  render () {',
        '    return <div>Hello {this.props.name.firstname}</div>;',
        '  }',
        '}'
      ].join('\n'),
      parser: 'babel-eslint'
    }, {
      code: [
        'type Props = {name: {firstname: string; lastname: string;};};',
        'class Hello extends React.Component {',
        '  props: Props;',
        '  render () {',
        '    return <div>Hello {this.props.name}</div>;',
        '  }',
        '}'
      ].join('\n'),
      parser: 'babel-eslint'
    }, {
      code: [
        'type Person = {name: {firstname: string;}};',
        'class Hello extends React.Component {',
        '  props: {people: Person[];};',
        '  render () {',
        '    var names = [];',
        '    for (var i = 0; i < this.props.people.length; i++) {',
        '      names.push(this.props.people[i].name.firstname);',
        '    }',
        '    return <div>Hello {names.join(', ')}</div>;',
        '  }',
        '}'
      ].join('\n'),
      parser: 'babel-eslint'
    }, {
      code: [
        'type Person = {name: {firstname: string;}};',
        'type Props = {people: Person[];};',
        'class Hello extends React.Component {',
        '  props: Props;',
        '  render () {',
        '    var names = [];',
        '    for (var i = 0; i < this.props.people.length; i++) {',
        '      names.push(this.props.people[i].name.firstname);',
        '    }',
        '    return <div>Hello {names.join(', ')}</div>;',
        '  }',
        '}'
      ].join('\n'),
      parser: 'babel-eslint'
    }, {
      code: [
        'type Person = {name: {firstname: string;}};',
        'type Props = {people: Person[]|Person;};',
        'class Hello extends React.Component {',
        '  props: Props;',
        '  render () {',
        '    var names = [];',
        '    if (Array.isArray(this.props.people)) {',
        '      for (var i = 0; i < this.props.people.length; i++) {',
        '        names.push(this.props.people[i].name.firstname);',
        '      }',
        '    } else {',
        '      names.push(this.props.people.name.firstname);',
        '    }',
        '    return <div>Hello {names.join(', ')}</div>;',
        '  }',
        '}'
      ].join('\n'),
      parser: 'babel-eslint'
    }, {
      code: [
        'type Props = {ok: string | boolean;};',
        'class Hello extends React.Component {',
        '  props: Props;',
        '  render () {',
        '    return <div>Hello {this.props.ok}</div>;',
        '  }',
        '}'
      ].join('\n'),
      parser: 'babel-eslint'
    }, {
      code: [
        'type Props = {result: {ok: string | boolean;}|{ok: number | Array}};',
        'class Hello extends React.Component {',
        '  props: Props;',
        '  render () {',
        '    return <div>Hello {this.props.result.ok}</div>;',
        '  }',
        '}'
      ].join('\n'),
      parser: 'babel-eslint'
    }, {
      code: [
        'type Props = {result?: {ok?: ?string | boolean;}|{ok?: ?number | Array}};',
        'class Hello extends React.Component {',
        '  props: Props;',
        '  render () {',
        '    return <div>Hello {this.props.result.ok}</div>;',
        '  }',
        '}'
      ].join('\n'),
      parser: 'babel-eslint'
    }, {
      code: [
        'class Hello extends React.Component {',
        '  props = {a: 123};',
        '  render () {',
        '    return <div>Hello</div>;',
        '  }',
        '}'
      ].join('\n'),
      parser: 'babel-eslint'
    }, {
      // Ignore component validation if propTypes are composed using spread
      code: [
        'class Hello extends React.Component {',
        '    render() {',
        '        return  <div>Hello {this.props.firstName} {this.props.lastName}</div>;',
        '    }',
        '};',
        'const otherPropTypes = {',
        '    lastName: PropTypes.string',
        '};',
        'Hello.propTypes = {',
        '    ...otherPropTypes,',
        '    firstName: PropTypes.string',
        '};'
      ].join('\n')
    }, {
      // Ignore destructured function arguments
      code: [
        'class Hello extends React.Component {',
        '  render () {',
        '    return ["string"].map(({length}) => <div>{length}</div>);',
        '  }',
        '}'
      ].join('\n')
    }, {
      // Flow annotations on stateless components
      code: [
        'type Props = {',
        '  firstname: string;',
        '  lastname: string;',
        '};',
        'function Hello(props: Props): React.Element {',
        '  const {firstname, lastname} = props;',
        '  return <div>Hello {firstname} {lastname}</div>',
        '}'
      ].join('\n'),
      parser: 'babel-eslint'
    }, {
      code: [
        'type Props = {',
        '  firstname: string;',
        '  lastname: string;',
        '};',
        'const Hello = function(props: Props): React.Element {',
        '  const {firstname, lastname} = props;',
        '  return <div>Hello {firstname} {lastname}</div>',
        '}'
      ].join('\n'),
      parser: 'babel-eslint'
    }, {
      code: [
        'type Props = {',
        '  firstname: string;',
        '  lastname: string;',
        '};',
        'const Hello = (props: Props): React.Element => {',
        '  const {firstname, lastname} = props;',
        '  return <div>Hello {firstname} {lastname}</div>',
        '}'
      ].join('\n'),
      parser: 'babel-eslint'
    }, {
      code: [
        'type Props = {',
        '  \'completed?\': boolean,',
        '};',
        'const Hello = (props: Props): React.Element => {',
        '  return <div>{props[\'completed?\']}</div>;',
        '}'
      ].join('\n'),
      parser: 'babel-eslint'
    }, {
      code: [
        'type Props = {',
        '  name: string,',
        '};',
        'class Hello extends React.Component {',
        '  props: Props;',
        '  render() {',
        '    const {name} = this.props;',
        '    return name;',
        '  }',
        '}'
      ].join('\n'),
      parser: 'babel-eslint'
    }, {
      code: [
        'Card.propTypes = {',
        '  title: PropTypes.string.isRequired,',
        '  children: PropTypes.element.isRequired,',
        '  footer: PropTypes.node',
        '}',
        'function Card ({ title, children, footer }) {',
        '  return (',
        '    <div/>',
        '  )',
        '}'
      ].join('\n')
    }, {
      code: [
        'function JobList(props) {',
        '  props',
        '  .jobs',
        '  .forEach(() => {});',
        '  return <div></div>;',
        '}',
        'JobList.propTypes = {',
        '  jobs: PropTypes.array',
        '};'
      ].join('\n'),
      parser: 'babel-eslint'
    }, {
      code: [
        'type Props = {',
        '  firstname: ?string,',
        '};',
        'function Hello({firstname}: Props): React$Element {',
        '  return <div>Hello {firstname}</div>;',
        '}'
      ].join('\n'),
      parser: 'babel-eslint'
    }, {
      code: [
        'function Greetings() {',
        '  return <div>{({name}) => <Hello name={name} />}</div>',
        '}'
      ].join('\n'),
      parser: 'babel-eslint'
    }, {
      code: [
        'function Greetings() {',
        '  return <div>{function({name}) { return <Hello name={name} />; }}</div>',
        '}'
      ].join('\n'),
      parser: 'babel-eslint'
    }, {
      // Should stop at the class when searching for a parent component
      code: [
        'export default (ComposedComponent) => class Something extends SomeOtherComponent {',
        '  someMethod = ({width}) => {}',
        '}'
      ].join('\n'),
      parser: 'babel-eslint'
    }, {
      // Should stop at the decorator when searching for a parent component
      code: [
        '@asyncConnect([{',
        '  promise: ({dispatch}) => {}',
        '}])',
        'class Something extends Component {}'
      ].join('\n'),
      parser: 'babel-eslint'
    }, {
      // Should not find any used props
      code: [
        'function Hello(props) {',
        '  const {...rest} = props;',
        '  return <div>Hello</div>;',
        '}'
      ].join('\n')
    }, {
      code: [
        'let Greetings = class extends React.Component {',
        '  render () {',
        '    return <div>Hello {this.props.name}</div>;',
        '  }',
        '};',
        'Greetings.propTypes = {',
        '  name: PropTypes.string',
        '}'
      ].join('\n')
    }, {
      code: [
        'let Greetings = {',
        '  Hello: class extends React.Component {',
        '    render () {',
        '      return <div>Hello {this.props.name}</div>;',
        '    }',
        '  }',
        '}',
        'Greetings.Hello.propTypes = {',
        '  name: PropTypes.string',
        '};'
      ].join('\n')
    }, {
      code: [
        'let Greetings = {};',
        'Greetings.Hello = class extends React.Component {',
        '  render () {',
        '    return <div>Hello {this.props.name}</div>;',
        '  }',
        '};',
        'Greetings.Hello.propTypes = {',
        '  name: PropTypes.string',
        '}'
      ].join('\n')
    }, {
      code: [
        'function Hello({names}) {',
        '  return names.map((name) => {',
        '    return <div>{name}</div>;',
        '  });',
        '}'
      ].join('\n'),
      parser: 'babel-eslint'
    }, {
      code: [
        'type Target = { target: EventTarget }',
        'class MyComponent extends Component {',
        '  static propTypes = {',
        '    children: PropTypes.any,',
        '  }',
        '  handler({ target }: Target) {}',
        '  render() {',
        '    return <div>{this.props.children}</div>;',
        '  }',
        '}'
      ].join('\n'),
      parser: 'babel-eslint'
    }, {
      code: [
        'class Hello extends Component {}',
        'Hello.Foo = ({foo}) => (',
        '  <div>Hello {foo}</div>',
        ')',
        'Hello.Foo.propTypes = {',
        '  foo: PropTypes.node',
        '}'
      ].join('\n'),
      parser: 'babel-eslint'
    }, {
      code: [
        'var Hello = createReactClass({',
        '  render: function() {',
        '    return <div>{this.props.name}</div>;',
        '  }',
        '});'
      ].join('\n'),
      options: [{skipUndeclared: true}]
    }, {
      code: [
        'var Hello = createReactClass({',
        '  render: function() {',
        '    return <div>{this.props.name}</div>;',
        '  }',
        '});'
      ].join('\n'),
      options: [{skipUndeclared: true}]
    }, {
      code: [
        'class Hello extends React.Component {',
        '  render() {',
        '    return <div>{this.props.name}</div>;',
        '  }',
        '}'
      ].join('\n'),
      options: [{skipUndeclared: true}]
    }, {
      code: [
        'var Hello = createReactClass({',
        '  propTypes: {',
        '    name: PropTypes.object.isRequired',
        '  },',
        '  render: function() {',
        '    return <div>{this.props.name}</div>;',
        '  }',
        '});'
      ].join('\n'),
      options: [{skipUndeclared: true}]
    }, {
      code: [
        'var Hello = createReactClass({',
        '  propTypes: {',
        '    name: PropTypes.object.isRequired',
        '  },',
        '  render: function() {',
        '    return <div>{this.props.name}</div>;',
        '  }',
        '});'
      ].join('\n'),
      options: [{skipUndeclared: false}]
    }, {
      // Async functions can't be components.
      code: [
        'var Hello = async function(props) {',
        '  return <div>Hello {props.name}</div>;',
        '}'
      ].join('\n'),
      parser: 'babel-eslint'
    }, {
      // Async functions can't be components.
      code: [
        'async function Hello(props) {',
        '  return <div>Hello {props.name}</div>;',
        '}'
      ].join('\n'),
      parser: 'babel-eslint'
    }, {
      // Async functions can't be components.
      code: [
        'var Hello = async (props) => {',
        '  return <div>Hello {props.name}</div>;',
        '}'
      ].join('\n'),
      parser: 'babel-eslint'
    }, {
      // Flow annotations with variance
      code: [
        'type Props = {',
        '  +firstname: string;',
        '  -lastname: string;',
        '};',
        'function Hello(props: Props): React.Element {',
        '  const {firstname, lastname} = props;',
        '  return <div>Hello {firstname} {lastname}</div>',
        '}'
      ].join('\n'),
      parser: 'babel-eslint'
    }, {
      code: [
        'class Hello extends React.Component {',
        '  async onSelect({ name }) {',
        '    return null;',
        '  }',
        '  render() {',
        '    return <Greeting onSelect={this.onSelect} />;',
        '  }',
        '}'
      ].join('\n')
    }, {
      code: [
        'export class Example extends Component {',
        '  static propTypes = {',
        '    onDelete: PropTypes.func.isRequired',
        '  }',
        '  handleDeleteConfirm = () => {',
        '    this.props.onDelete();',
        '  };',
        '  handleSubmit = async ({certificate, key}) => {};',
        '}'
      ].join('\n'),
      parser: 'babel-eslint'
    }, {
      code: [
        'type Person = {',
        '  ...data,',
        '  lastname: string',
        '};',
        'class Hello extends React.Component {',
        '  props: Person;',
        '  render () {',
        '    return <div>Hello {this.props.firstname}</div>;',
        '  }',
        '}'
      ].join('\n'),
      parser: 'babel-eslint'
    }, {
      code: [
        'type Person = {|',
        '  ...data,',
        '  lastname: string',
        '|};',
        'class Hello extends React.Component {',
        '  props: Person;',
        '  render () {',
        '    return <div>Hello {this.props.firstname}</div>;',
        '  }',
        '}'
      ].join('\n'),
      parser: 'babel-eslint'
    }, {
      code: [
        'type Person = {',
        '  ...$Exact<data>,',
        '  lastname: string',
        '};',
        'class Hello extends React.Component {',
        '  props: Person;',
        '  render () {',
        '    return <div>Hello {this.props.firstname}</div>;',
        '  }',
        '}'
      ].join('\n'),
      parser: 'babel-eslint'
    }, {
      code: [
        'import type {Data} from \'./Data\'',
        'type Person = {',
        '  ...Data,',
        '  lastname: string',
        '};',
        'class Hello extends React.Component {',
        '  props: Person;',
        '  render () {',
        '    return <div>Hello {this.props.bar}</div>;',
        '  }',
        '}'
      ].join('\n'),
      parser: 'babel-eslint'
    }, {
      code: [
        'import type {Data} from \'some-libdef-like-flow-typed-provides\'',
        'type Person = {',
        '  ...Data,',
        '  lastname: string',
        '};',
        'class Hello extends React.Component {',
        '  props: Person;',
        '  render () {',
        '    return <div>Hello {this.props.bar}</div>;',
        '  }',
        '}'
      ].join('\n'),
      parser: 'babel-eslint'
    }, {
      code: [
        'import type {BasePerson} from \'./types\'',
        'type Props = {',
        '  person: {',
        '   ...$Exact<BasePerson>,',
        '   lastname: string',
        '  }',
        '};',
        'class Hello extends React.Component {',
        '  props: Props;',
        '  render () {',
        '    return <div>Hello {this.props.person.firstname}</div>;',
        '  }',
        '}'
      ].join('\n'),
      parser: 'babel-eslint'
    }, {
      code: [
        'type Person = {',
        '  firstname: string',
        '};',
        'class Hello extends React.Component<void, Person, void> {',
        '  render () {',
        '    return <div>Hello {this.props.firstname}</div>;',
        '  }',
        '}'
      ].join('\n'),
      parser: 'babel-eslint'
    }, {
      code: [
        'type Person = {',
        '  firstname: string',
        '};',
        'class Hello extends React.Component<void, Person, void> {',
        '  render () {',
        '    return <div>Hello {this.props.firstname}</div>;',
        '  }',
        '}'
      ].join('\n'),
      settings: {react: {flowVersion: '0.52'}},
      parser: 'babel-eslint'
    }, {
      code: [
        'type Person = {',
        '  firstname: string',
        '};',
        'class Hello extends React.Component<void, Person, void> {',
        '  render () {',
        '    const { firstname } = this.props;',
        '    return <div>Hello {firstname}</div>;',
        '  }',
        '}'
      ].join('\n'),
      parser: 'babel-eslint'
    }, {
      code: [
        'type Person = {',
        '  firstname: string',
        '};',
        'class Hello extends React.Component<void, Person, void> {',
        '  render () {',
        '    const { firstname } = this.props;',
        '    return <div>Hello {firstname}</div>;',
        '  }',
        '}'
      ].join('\n'),
      settings: {react: {flowVersion: '0.52'}},
      parser: 'babel-eslint'
    }, {
      code: [
        'type Props = {name: {firstname: string;};};',
        'class Hello extends React.Component<void, Props, void> {',
        '  render () {',
        '    return <div>Hello {this.props.name.firstname}</div>;',
        '  }',
        '}'
      ].join('\n'),
      parser: 'babel-eslint'
    }, {
      code: [
        'type Props = {name: {firstname: string;};};',
        'class Hello extends React.Component<void, Props, void> {',
        '  render () {',
        '    return <div>Hello {this.props.name.firstname}</div>;',
        '  }',
        '}'
      ].join('\n'),
      settings: {react: {flowVersion: '0.52'}},
      parser: 'babel-eslint'
    }, {
      code: [
        'import type Props from "fake";',
        'class Hello extends React.Component<void, Props, void> {',
        '  render () {',
        '    return <div>Hello {this.props.firstname}</div>;',
        '  }',
        '}'
      ].join('\n'),
      parser: 'babel-eslint'
    }, {
      code: [
        'import type Props from "fake";',
        'class Hello extends React.Component<void, Props, void> {',
        '  render () {',
        '    return <div>Hello {this.props.firstname}</div>;',
        '  }',
        '}'
      ].join('\n'),
      settings: {react: {flowVersion: '0.52'}},
      parser: 'babel-eslint'
    }, {
      code: [
        'type Person = {',
        '  firstname: string',
        '};',
        'class Hello extends React.Component<void, { person: Person }, void> {',
        '  render () {',
        '    return <div>Hello {this.props.person.firstname}</div>;',
        '  }',
        '}'
      ].join('\n'),
      parser: 'babel-eslint'
    }, {
      code: [
        'type Person = {',
        '  firstname: string',
        '};',
        'class Hello extends React.Component<void, { person: Person }, void> {',
        '  render () {',
        '    return <div>Hello {this.props.person.firstname}</div>;',
        '  }',
        '}'
      ].join('\n'),
      settings: {react: {flowVersion: '0.52'}},
      parser: 'babel-eslint'
    }, {
      code: [
        'type Props = {result?: {ok?: ?string | boolean;}|{ok?: ?number | Array}};',
        'class Hello extends React.Component<void, Props, void> {',
        '  render () {',
        '    return <div>Hello {this.props.result.ok}</div>;',
        '  }',
        '}'
      ].join('\n'),
      parser: 'babel-eslint'
    }, {
      code: [
        'type Props = {result?: {ok?: ?string | boolean;}|{ok?: ?number | Array}};',
        'class Hello extends React.Component<void, Props, void> {',
        '  render () {',
        '    return <div>Hello {this.props.result.ok}</div>;',
        '  }',
        '}'
      ].join('\n'),
      settings: {react: {flowVersion: '0.52'}},
      parser: 'babel-eslint'
    }, {
      code: `
        type Props = {
          foo: string,
        };

        class Bar extends React.Component<Props> {
          render() {
            return <div>{this.props.foo}</div>
          }
        }
      `,
      parser: 'babel-eslint'
    }, {
      code: `
        type Props = {
          foo: string,
        };

        class Bar extends React.Component<Props> {
          render() {
            return <div>{this.props.foo}</div>
          }
        }
      `,
      settings: {react: {flowVersion: '0.53'}},
      parser: 'babel-eslint'
    }, {
      code: `
        type FancyProps = {
          foo: string,
        };

        class Bar extends React.Component<FancyProps> {
          render() {
            return <div>{this.props.foo}</div>
          }
        }
      `,
      parser: 'babel-eslint'
    }, {
      code: `
        type FancyProps = {
          foo: string,
        };

        class Bar extends React.Component<FancyProps> {
          render() {
            return <div>{this.props.foo}</div>
          }
        }
      `,
      settings: {react: {flowVersion: '0.53'}},
      parser: 'babel-eslint'
    }, {
      code: `
<<<<<<< HEAD
        type Props = { foo: string }
        function higherOrderComponent<Props>() {
          return class extends React.Component<Props> {
            render() {
              return <div>{this.props.foo}</div>
            }
=======
        type PropsA = { foo: string };
        type PropsB = { bar: string };
        type Props = PropsA & PropsB;

        class Bar extends React.Component {
          props: Props;
          
          render() {
            return <div>{this.props.foo} - {this.props.bar}</div>
>>>>>>> 35eb3ceb
          }
        }
      `,
      parser: 'babel-eslint'
<<<<<<< HEAD
    }, {
      code: `
        function higherOrderComponent<P: { foo: string }>() {
          return class extends React.Component<P> {
            render() {
              return <div>{this.props.foo}</div>
            }
          }
        }
      `,
      parser: 'babel-eslint'
    }, {
      code: `
        const withOverlayState = <P: {foo: string}>(WrappedComponent: ComponentType<P>): CpmponentType<P> => (
          class extends React.Component<P> {
            constructor(props) {
              super(props);
              this.state = {foo: props.foo}
            }
            render() {
              return <div>Hello World</div>
            }
          }
        )
      `,
      parser: 'babel-eslint'
=======
>>>>>>> 35eb3ceb
    },

    // issue #1288
    `function Foo() {
      const props = {}
      props.bar = 'bar'
      return <div {...props} />
    }`,
    // issue #1288
    `function Foo(props) {
      props.bar = 'bar';
      return <div {...props} />;
    }`,
    {
      // issue #106
      code: `
      import React from 'react';
      import SharedPropTypes from './SharedPropTypes';

      export default class A extends React.Component {
        render() {
          return (
            <span
              a={this.props.a}
              b={this.props.b}
              c={this.props.c}>
              {this.props.children}
            </span>
          );
        }
      }

      A.propTypes = {
        a: React.PropTypes.string,
        ...SharedPropTypes // eslint-disable-line object-shorthand
      };
    `,
      parser: 'babel-eslint'
    }
  ],

  invalid: [
    {
      code: [
        'type Props = {',
        '  name: string,',
        '};',
        'class Hello extends React.Component {',
        '  foo(props: Props) {}',
        '  render() {',
        '    return this.props.name;',
        '  }',
        '}'
      ].join('\n'),
      errors: [{
        message: '\'name\' is missing in props validation',
        line: 7,
        column: 23,
        type: 'Identifier'
      }],
      parser: 'babel-eslint'
    }, {
      code: [
        'var Hello = createReactClass({',
        '  render: function() {',
        '    return React.createElement("div", {}, this.props.name);',
        '  }',
        '});'
      ].join('\n'),
      errors: [{
        message: '\'name\' is missing in props validation',
        line: 3,
        column: 54,
        type: 'Identifier'
      }]
    }, {
      code: [
        'var Hello = createReactClass({',
        '  render: function() {',
        '    return <div>Hello {this.props.name}</div>;',
        '  }',
        '});'
      ].join('\n'),
      errors: [{
        message: '\'name\' is missing in props validation',
        line: 3,
        column: 35,
        type: 'Identifier'
      }]
    }, {
      code: [
        'class Hello extends React.Component {',
        '  render() {',
        '    return <div>Hello {this.props.name}</div>;',
        '  }',
        '}'
      ].join('\n'),
      errors: [{
        message: '\'name\' is missing in props validation',
        line: 3,
        column: 35,
        type: 'Identifier'
      }]
    }, {
      code: [
        '/** @extends React.Component */',
        'class Hello extends ChildComponent {',
        '  render() {',
        '    return <div>Hello {this.props.name}</div>;',
        '  }',
        '}'
      ].join('\n'),
      errors: [{
        message: '\'name\' is missing in props validation',
        line: 4,
        column: 35,
        type: 'Identifier'
      }]
    }, {
      code: [
        'class Hello extends React.Component {',
        '  render() {',
        '    return <div>Hello {this.props.firstname} {this.props.lastname}</div>;',
        '  }',
        '}',
        'Hello.propTypes = {',
        '  firstname: PropTypes.string',
        '};'
      ].join('\n'),
      errors: [{
        message: '\'lastname\' is missing in props validation'
      }]
    }, {
      code: [
        'class Hello extends React.Component {',
        '  render() {',
        '    return <div>Hello {this.props.name}</div>;',
        '  }',
        '}',
        'Hello.propTypes = {',
        '  name: PropTypes.string',
        '};',
        'class HelloBis extends React.Component {',
        '  render() {',
        '    return <div>Hello {this.props.name}</div>;',
        '  }',
        '}'
      ].join('\n'),
      errors: [{
        message: '\'name\' is missing in props validation'
      }]
    }, {
      code: [
        'var Hello = createReactClass({',
        '  propTypes: {',
        '    name: PropTypes.string.isRequired',
        '  },',
        '  render: function() {',
        '    return <div>Hello {this.props.name} and {this.props.propWithoutTypeDefinition}</div>;',
        '  }',
        '});',
        'var Hello2 = createReactClass({',
        '  render: function() {',
        '    return <div>Hello {this.props.name}</div>;',
        '  }',
        '});'
      ].join('\n'),
      errors: [{
        message: '\'propWithoutTypeDefinition\' is missing in props validation'
      }, {
        message: '\'name\' is missing in props validation'
      }]
    }, {
      code: [
        'class Hello extends React.Component {',
        '  render() {',
        '    var { firstname, lastname } = this.props;',
        '    return <div>Hello</div>;',
        '  }',
        '}',
        'Hello.propTypes = {',
        '  firstname: PropTypes.string',
        '};'
      ].join('\n'),
      errors: [{
        message: '\'lastname\' is missing in props validation'
      }]
    }, {
      code: [
        'class Hello extends React.Component {',
        '  static propTypes: { ',
        '    firstname: PropTypes.string',
        '  };',
        '  render() {',
        '    return <div>Hello {this.props.firstname}</div>;',
        '  }',
        '}'
      ].join('\n'),
      parser: 'babel-eslint',
      errors: [{
        message: '\'firstname\' is missing in props validation'
      }]
    }, {
      code: [
        'class Hello extends React.Component {',
        '  render() {',
        '    this.props.a.b',
        '    return <div>Hello</div>;',
        '  }',
        '}',
        'Hello.propTypes = {',
        '  a: PropTypes.shape({',
        '  })',
        '};'
      ].join('\n'),
      errors: [{
        message: '\'a.b\' is missing in props validation'
      }]
    }, {
      code: [
        'class Hello extends React.Component {',
        '  render() {',
        '    this.props.a.b.c;',
        '    return <div>Hello</div>;',
        '  }',
        '}',
        'Hello.propTypes = {',
        '  a: PropTypes.shape({',
        '    b: PropTypes.shape({',
        '    })',
        '  })',
        '};'
      ].join('\n'),
      errors: [{
        message: '\'a.b.c\' is missing in props validation'
      }]
    }, {
      code: [
        'class Hello extends React.Component {',
        '  render() {',
        '    this.props.a.b.c;',
        '    this.props.a.__.d.length;',
        '    this.props.a.anything.e[2];',
        '    return <div>Hello</div>;',
        '  }',
        '}',
        'Hello.propTypes = {',
        '  a: PropTypes.objectOf(',
        '    PropTypes.shape({',
        '    })',
        '  )',
        '};'
      ].join('\n'),
      errors: [
        {message: '\'a.b.c\' is missing in props validation'},
        {message: '\'a.__.d\' is missing in props validation'},
        {message: '\'a.__.d.length\' is missing in props validation'},
        {message: '\'a.anything.e\' is missing in props validation'}
      ]
    }, {
      code: [
        'class Hello extends React.Component {',
        '  render() {',
        '    var i = 3;',
        '    this.props.a[2].c;',
        '    this.props.a[i].d.length;',
        '    this.props.a[i + 2].e[2];',
        '    this.props.a.length;',
        '    return <div>Hello</div>;',
        '  }',
        '}',
        'Hello.propTypes = {',
        '  a: PropTypes.arrayOf(',
        '    PropTypes.shape({',
        '    })',
        '  )',
        '};'
      ].join('\n'),
      errors: [
        {message: '\'a[].c\' is missing in props validation'},
        {message: '\'a[].d\' is missing in props validation'},
        {message: '\'a[].d.length\' is missing in props validation'},
        {message: '\'a[].e\' is missing in props validation'}
      ]
    }, {
      code: [
        'class Hello extends React.Component {',
        '  render() {',
        '    this.props.a.length;',
        '    this.props.a.b;',
        '    this.props.a.e.length;',
        '    this.props.a.e.anyProp;',
        '    this.props.a.c.toString();',
        '    this.props.a.c.someThingElse();',
        '    return <div>Hello</div>;',
        '  }',
        '}',
        'Hello.propTypes = {',
        '  a: PropTypes.oneOfType([',
        '    PropTypes.shape({',
        '      c: PropTypes.number,',
        '      e: PropTypes.array',
        '    })',
        '  ])',
        '};'
      ].join('\n'),
      errors: [
        {message: '\'a.length\' is missing in props validation'},
        {message: '\'a.b\' is missing in props validation'}
      ]
    }, {
      code: [
        'class Hello extends React.Component {',
        '  render() {',
        '    var { ',
        '      "aria-controls": ariaControls, ',
        '      propX,',
        '      ...props } = this.props;',
        '    return <div>Hello</div>;',
        '  }',
        '}',
        'Hello.propTypes = {',
        '  "aria-controls": PropTypes.string',
        '};'
      ].join('\n'),
      parser: 'babel-eslint',
      errors: [
        {message: '\'propX\' is missing in props validation'}
      ]
    }, {
      code: [
        'class Hello extends React.Component {',
        '  render() {',
        '    this.props["some.value"];',
        '    return <div>Hello</div>;',
        '  }',
        '}',
        'Hello.propTypes = {',
        '};'
      ].join('\n'),
      errors: [
        {message: '\'some.value\' is missing in props validation'}
      ]
    }, {
      code: [
        'class Hello extends React.Component {',
        '  render() {',
        '    this.props["arr"][1];',
        '    return <div>Hello</div>;',
        '  }',
        '}',
        'Hello.propTypes = {',
        '};'
      ].join('\n'),
      errors: [
        {message: '\'arr\' is missing in props validation'}
      ]
    }, {
      code: [
        'class Hello extends React.Component {',
        '  render() {',
        '    this.props["arr"][1]["some.value"];',
        '    return <div>Hello</div>;',
        '  }',
        '}',
        'Hello.propTypes = {',
        '  "arr": PropTypes.arrayOf(',
        '    PropTypes.shape({})',
        '  )',
        '};'
      ].join('\n'),
      errors: [
        {message: '\'arr[].some.value\' is missing in props validation'}
      ]
    }, {
      code: [
        'class Hello extends React.Component {',
        '  render() {',
        '    var text;',
        '    text = \'Hello \';',
        '    let {props: {firstname}} = this;',
        '    return <div>{text} {firstname}</div>;',
        '  }',
        '}'
      ].join('\n'),
      parser: 'babel-eslint',
      errors: [
        {message: '\'firstname\' is missing in props validation'}
      ]
    }, {
      code: [
        'class Hello extends React.Component {',
        '  render() {',
        '    var {\'props\': {firstname}} = this;',
        '    return <div>Hello {firstname}</div>;',
        '  }',
        '}'
      ].join('\n'),
      parser: 'babel-eslint',
      errors: [
        {message: '\'firstname\' is missing in props validation'}
      ]
    }, {
      code: [
        'class Hello extends React.Component {',
        '  render() {',
        '    if (true) {',
        '      return <span>{this.props.firstname}</span>',
        '    } else {',
        '      return <span>{this.props.lastname}</span>',
        '    }',
        '  }',
        '}',
        'Hello.propTypes = {',
        '  lastname: PropTypes.string',
        '}'
      ].join('\n'),
      parser: 'babel-eslint',
      errors: [
        {message: '\'firstname\' is missing in props validation'}
      ]
    }, {
      code: [
        'var Hello = function(props) {',
        '  return <div>Hello {props.name}</div>;',
        '}'
      ].join('\n'),
      parser: 'babel-eslint',
      errors: [{
        message: '\'name\' is missing in props validation'
      }]
    }, {
      code: [
        'function Hello(props) {',
        '  return <div>Hello {props.name}</div>;',
        '}'
      ].join('\n'),
      parser: 'babel-eslint',
      errors: [{
        message: '\'name\' is missing in props validation'
      }]
    }, {
      code: [
        'var Hello = (props) => {',
        '  return <div>Hello {props.name}</div>;',
        '}'
      ].join('\n'),
      parser: 'babel-eslint',
      errors: [{
        message: '\'name\' is missing in props validation'
      }]
    }, {
      code: [
        'var Hello = (props) => {',
        '  const {name} = props;',
        '  return <div>Hello {name}</div>;',
        '}'
      ].join('\n'),
      parser: 'babel-eslint',
      errors: [{
        message: '\'name\' is missing in props validation'
      }]
    }, {
      code: [
        'function Hello({ name }) {',
        '  return <div>Hello {name}</div>;',
        '}'
      ].join('\n'),
      parser: 'babel-eslint',
      errors: [{
        message: '\'name\' is missing in props validation'
      }]
    }, {
      code: [
        'const Hello = function({ name }) {',
        '  return <div>Hello {name}</div>;',
        '}'
      ].join('\n'),
      parser: 'babel-eslint',
      errors: [{
        message: '\'name\' is missing in props validation'
      }]
    }, {
      code: [
        'const Hello = ({ name }) => {',
        '  return <div>Hello {name}</div>;',
        '}'
      ].join('\n'),
      parser: 'babel-eslint',
      errors: [{
        message: '\'name\' is missing in props validation'
      }]
    }, {
      code: [
        'class Hello extends React.Component {',
        '  render() {',
        '    var props = {firstname: \'John\'};',
        '    return <div>Hello {props.firstname} {this.props.lastname}</div>;',
        '  }',
        '}'
      ].join('\n'),
      parser: 'babel-eslint',
      errors: [
        {message: '\'lastname\' is missing in props validation'}
      ]
    }, {
      code: [
        'class Hello extends React.Component {',
        '  constructor(props, context) {',
        '    super(props, context)',
        '    this.state = { status: props.source }',
        '  }',
        '}'
      ].join('\n'),
      parser: 'babel-eslint',
      errors: [
        {message: '\'source\' is missing in props validation'}
      ]
    }, {
      code: [
        'class Hello extends React.Component {',
        '  constructor(props, context) {',
        '    super(props, context)',
        '    this.state = { status: props.source.uri }',
        '  }',
        '}'
      ].join('\n'),
      parser: 'babel-eslint',
      errors: [
        {message: '\'source\' is missing in props validation'},
        {message: '\'source.uri\' is missing in props validation'}
      ]
    }, {
      code: [
        'class Hello extends React.Component {',
        '  constructor(props, context) {',
        '    super(props, context)',
        '    this.state = { status: this.props.source }',
        '  }',
        '}'
      ].join('\n'),
      parser: 'babel-eslint',
      errors: [
        {message: '\'source\' is missing in props validation'}
      ]
    }, {
      code: [
        'class Hello extends React.Component {',
        '  constructor(props, context) {',
        '    super(props, context)',
        '    this.state = { status: this.props.source.uri }',
        '  }',
        '}'
      ].join('\n'),
      parser: 'babel-eslint',
      errors: [
        {message: '\'source\' is missing in props validation'},
        {message: '\'source.uri\' is missing in props validation'}
      ]
    }, {
      code: [
        'function HelloComponent() {',
        '  class Hello extends React.Component {',
        '    render() {',
        '      return <div>Hello {this.props.name}</div>;',
        '    }',
        '  }',
        '  return Hello;',
        '}',
        'module.exports = HelloComponent();'
      ].join('\n'),
      parser: 'babel-eslint',
      errors: [
        {message: '\'name\' is missing in props validation'}
      ]
    }, {
      code: [
        'function HelloComponent() {',
        '  var Hello = createReactClass({',
        '    render: function() {',
        '      return <div>Hello {this.props.name}</div>;',
        '    }',
        '  });',
        '  return Hello;',
        '}',
        'module.exports = HelloComponent();'
      ].join('\n'),
      parser: 'babel-eslint',
      errors: [
        {message: '\'name\' is missing in props validation'}
      ]
    }, {
      code: [
        'class DynamicHello extends Component {',
        '  render() {',
        '    const {firstname} = this.props;',
        '    class Hello extends Component {',
        '      render() {',
        '        const {name} = this.props;',
        '        return <div>Hello {name}</div>;',
        '      }',
        '    }',
        '    Hello = connectReduxForm({name: firstname})(Hello);',
        '    return <Hello />;',
        '  }',
        '}'
      ].join('\n'),
      parser: 'babel-eslint',
      errors: [
        {message: '\'firstname\' is missing in props validation'},
        {message: '\'name\' is missing in props validation'}
      ]
    }, {
      code: [
        'const Hello = (props) => {',
        '  let team = props.names.map((name) => {',
        '      return <li>{name}, {props.company}</li>;',
        '    });',
        '  return <ul>{team}</ul>;',
        '};'
      ].join('\n'),
      parser: 'babel-eslint',
      errors: [
        {message: '\'names\' is missing in props validation'},
        {message: '\'names.map\' is missing in props validation'},
        {message: '\'company\' is missing in props validation'}
      ]
    }, {
      code: [
        'const Annotation = props => (',
        '  <div>',
        '    {props.text}',
        '  </div>',
        ')'
      ].join('\n'),
      parser: 'babel-eslint',
      errors: [
        {message: '\'text\' is missing in props validation'}
      ]
    }, {
      code: [
        'for (var key in foo) {',
        '  var Hello = createReactClass({',
        '    render: function() {',
        '      return <div>Hello {this.props.name}</div>;',
        '    }',
        '  });',
        '}'
      ].join('\n'),
      parser: 'babel-eslint',
      errors: [
        {message: '\'name\' is missing in props validation'}
      ]
    }, {
      code: [
        'var propTypes = {',
        '  firstname: PropTypes.string',
        '};',
        'class Test extends React.Component {',
        '  render() {',
        '    return (',
        '      <div>{this.props.firstname} {this.props.lastname}</div>',
        '    );',
        '  }',
        '}',
        'Test.propTypes = propTypes;'
      ].join('\n'),
      parser: 'babel-eslint',
      errors: [
        {message: '\'lastname\' is missing in props validation'}
      ]
    }, {
      code: [
        'class Test extends Foo.Component {',
        '  render() {',
        '    return (',
        '      <div>{this.props.firstname} {this.props.lastname}</div>',
        '    );',
        '  }',
        '}',
        'Test.propTypes = {',
        '  firstname: PropTypes.string',
        '};'
      ].join('\n'),
      parser: 'babel-eslint',
      settings: settings,
      errors: [
        {message: '\'lastname\' is missing in props validation'}
      ]
    }, {
      code: [
        'class Test extends Foo.Component {',
        '  render() {',
        '    return (',
        '      <div>{this.props.firstname} {this.props.lastname}</div>',
        '    );',
        '  }',
        '}',
        'Test.propTypes = forbidExtraProps({',
        '  firstname: PropTypes.string',
        '});'
      ].join('\n'),
      parser: 'babel-eslint',
      settings: Object.assign({}, settings, {
        propWrapperFunctions: ['forbidExtraProps']
      }),
      errors: [
        {message: '\'lastname\' is missing in props validation'}
      ]
    }, {
      code: [
        'class Test extends Foo.Component {',
        '  render() {',
        '    return (',
        '      <div>{this.props.firstname} {this.props.lastname}</div>',
        '    );',
        '  }',
        '}',
        'Test.propTypes = Object.freeze({',
        '  firstname: PropTypes.string',
        '});'
      ].join('\n'),
      parser: 'babel-eslint',
      settings: Object.assign({}, settings, {
        propWrapperFunctions: ['Object.freeze']
      }),
      errors: [
        {message: '\'lastname\' is missing in props validation'}
      ]
    }, {
      code: [
        '/** @jsx Foo */',
        'class Test extends Foo.Component {',
        '  render() {',
        '    return (',
        '      <div>{this.props.firstname} {this.props.lastname}</div>',
        '    );',
        '  }',
        '}',
        'Test.propTypes = {',
        '  firstname: PropTypes.string',
        '};'
      ].join('\n'),
      parser: 'babel-eslint',
      errors: [
        {message: '\'lastname\' is missing in props validation'}
      ]
    }, {
      code: [
        'class Hello extends React.Component {',
        '  props: {};',
        '  render () {',
        '    return <div>Hello {this.props.name}</div>;',
        '  }',
        '}'
      ].join('\n'),
      parser: 'babel-eslint',
      errors: [
        {message: '\'name\' is missing in props validation'}
      ]
    }, {
      code: [
        'class Hello extends React.Component {',
        '  props: {',
        '    name: Object;',
        '  };',
        '  render () {',
        '    return <div>Hello {this.props.firstname}</div>;',
        '  }',
        '}'
      ].join('\n'),
      parser: 'babel-eslint',
      errors: [
        {message: '\'firstname\' is missing in props validation'}
      ]
    }, {
      code: [
        'type Props = {name: Object;};',
        'class Hello extends React.Component {',
        '  props: Props;',
        '  render () {',
        '    return <div>Hello {this.props.firstname}</div>;',
        '  }',
        '}'
      ].join('\n'),
      parser: 'babel-eslint',
      errors: [
        {message: '\'firstname\' is missing in props validation'}
      ]
    }, {
      code: [
        'class Hello extends React.Component {',
        '  props: {',
        '    name: {',
        '      firstname: string;',
        '    }',
        '  };',
        '  render () {',
        '    return <div>Hello {this.props.name.lastname}</div>;',
        '  }',
        '}'
      ].join('\n'),
      parser: 'babel-eslint',
      errors: [
        {message: '\'name.lastname\' is missing in props validation'}
      ]
    }, {
      code: [
        'type Props = {name: {firstname: string;};};',
        'class Hello extends React.Component {',
        '  props: Props;',
        '  render () {',
        '    return <div>Hello {this.props.name.lastname}</div>;',
        '  }',
        '}'
      ].join('\n'),
      parser: 'babel-eslint',
      errors: [
        {message: '\'name.lastname\' is missing in props validation'}
      ]
    }, {
      code: [
        'class Hello extends React.Component {',
        '  props: {person: {name: {firstname: string;};};};',
        '  render () {',
        '    return <div>Hello {this.props.person.name.lastname}</div>;',
        '  }',
        '}'
      ].join('\n'),
      parser: 'babel-eslint',
      errors: [
        {message: '\'person.name.lastname\' is missing in props validation'}
      ]
    }, {
      code: [
        'type Props = {person: {name: {firstname: string;};};};',
        'class Hello extends React.Component {',
        '  props: Props;',
        '  render () {',
        '    return <div>Hello {this.props.person.name.lastname}</div>;',
        '  }',
        '}'
      ].join('\n'),
      parser: 'babel-eslint',
      errors: [
        {message: '\'person.name.lastname\' is missing in props validation'}
      ]
    }, {
      code: [
        'type Person = {name: {firstname: string;}};',
        'class Hello extends React.Component {',
        '  props: {people: Person[];};',
        '  render () {',
        '    var names = [];',
        '    for (var i = 0; i < this.props.people.length; i++) {',
        '      names.push(this.props.people[i].name.lastname);',
        '    }',
        '    return <div>Hello {names.join(', ')}</div>;',
        '  }',
        '}'
      ].join('\n'),
      parser: 'babel-eslint',
      errors: [
        {message: '\'people[].name.lastname\' is missing in props validation'}
      ]
    }, {
      code: [
        'type Person = {name: {firstname: string;}};',
        'type Props = {people: Person[];};',
        'class Hello extends React.Component {',
        '  props: Props;',
        '  render () {',
        '    var names = [];',
        '    for (var i = 0; i < this.props.people.length; i++) {',
        '      names.push(this.props.people[i].name.lastname);',
        '    }',
        '    return <div>Hello {names.join(', ')}</div>;',
        '  }',
        '}'
      ].join('\n'),
      parser: 'babel-eslint',
      errors: [
        {message: '\'people[].name.lastname\' is missing in props validation'}
      ]
    }, {
      code: [
        'type Props = {result?: {ok: string | boolean;}|{ok: number | Array}};',
        'class Hello extends React.Component {',
        '  props: Props;',
        '  render () {',
        '    return <div>Hello {this.props.result.notok}</div>;',
        '  }',
        '}'
      ].join('\n'),
      parser: 'babel-eslint',
      errors: [
        {message: '\'result.notok\' is missing in props validation'}
      ]
    }, {
      code: [
        'let Greetings = class extends React.Component {',
        '  render () {',
        '    return <div>Hello {this.props.name}</div>;',
        '  }',
        '}',
        'Greetings.propTypes = {};'
      ].join('\n'),
      errors: [{
        message: '\'name\' is missing in props validation'
      }]
    }, {
      code: [
        'let Greetings = {',
        '  Hello: class extends React.Component {',
        '    render () {',
        '      return <div>Hello {this.props.name}</div>;',
        '    }',
        '  }',
        '}',
        'Greetings.Hello.propTypes = {};'
      ].join('\n'),
      errors: [{
        message: '\'name\' is missing in props validation'
      }]
    }, {
      code: [
        'let Greetings = {};',
        'Greetings.Hello = class extends React.Component {',
        '  render () {',
        '    return <div>Hello {this.props.name}</div>;',
        '  }',
        '}',
        'Greetings.Hello.propTypes = {};'
      ].join('\n'),
      errors: [{
        message: '\'name\' is missing in props validation'
      }]
    }, {
      code: [
        'function Greetings({names}) {',
        '  names = names.map(({firstname, lastname}) => <div>{firstname} {lastname}</div>);',
        '  return <Hello>{names}</Hello>;',
        '}'
      ].join('\n'),
      errors: [{
        message: '\'names\' is missing in props validation'
      }]
    }, {
      code: [
        'const MyComponent = props => (',
        '  <div onClick={() => props.toggle()}></div>',
        ')'
      ].join('\n'),
      errors: [{
        message: '\'toggle\' is missing in props validation'
      }]
    }, {
      code: [
        'const MyComponent = props => props.test ? <div /> : <span />'
      ].join('\n'),
      errors: [{
        message: '\'test\' is missing in props validation'
      }]
    }, {
      code: [
        'const TestComponent = props =>',
        '  <div onClick={() => props.test()} />',
        'const mapStateToProps = (_, props) => ({',
        '  otherProp: props.otherProp,',
        '})'
      ].join('\n'),
      errors: [{
        message: '\'test\' is missing in props validation'
      }]
    }, {
      code: [
        'type Props = {',
        '  firstname: ?string,',
        '};',
        'function Hello({firstname, lastname}: Props): React$Element {',
        '  return <div>Hello {firstname} {lastname}</div>;',
        '}'
      ].join('\n'),
      parser: 'babel-eslint',
      errors: [{
        message: '\'lastname\' is missing in props validation'
      }]
    }, {
      code: [
        'class Hello extends React.Component {',
        '  constructor(props, context) {',
        '    super(props, context)',
        '    const firstname = props.firstname;',
        '    const {lastname} = props;',
        '    this.state = {',
        '      firstname,',
        '      lastname',
        '    }',
        '  }',
        '}'
      ].join('\n'),
      parser: 'babel-eslint',
      errors: [
        {message: '\'firstname\' is missing in props validation'},
        {message: '\'lastname\' is missing in props validation'}
      ]
    }, {
      code: [
        'function Hello(props) {',
        '  return <div>{props.name.constructor.firstname}</div>',
        '}',
        'Hello.propTypes = {',
        '  name: PropTypes.shape({',
        '    firstname: PropTypes.object',
        '  })',
        '};'
      ].join('\n'),
      parser: 'babel-eslint',
      errors: [
        {message: '\'name.constructor.firstname\' is missing in props validation'}
      ]
    }, {
      code: [
        'function SomeComponent({bar}) {',
        '  function f({foo}) {}',
        '  return <div className={f()}>{bar}</div>;',
        '}'
      ].join('\n'),
      errors: [
        {message: '\'bar\' is missing in props validation'}
      ]
    }, {
      code: [
        'class Hello extends React.PureComponent {',
        '  render() {',
        '    return <div>Hello {this.props.name}</div>;',
        '  }',
        '}'
      ].join('\n'),
      errors: [{
        message: '\'name\' is missing in props validation',
        line: 3,
        column: 35,
        type: 'Identifier'
      }]
    }, {
      code: [
        'class Hello extends PureComponent {',
        '  render() {',
        '    return <div>Hello {this.props.name}</div>;',
        '  }',
        '}'
      ].join('\n'),
      errors: [{
        message: '\'name\' is missing in props validation',
        line: 3,
        column: 35,
        type: 'Identifier'
      }]
    }, {
      code: [
        'type MyComponentProps = {',
        '  a: number,',
        '};',
        'function MyComponent({ a, b }: MyComponentProps) {',
        '  return <div />;',
        '}'
      ].join('\n'),
      parser: 'babel-eslint',
      errors: [{
        message: '\'b\' is missing in props validation',
        line: 4,
        column: 27,
        type: 'Property'
      }]
    }, {
      code: [
        'var Hello = createReactClass({',
        '  propTypes: {},',
        '  render: function() {',
        '    return <div>{this.props.firstname}</div>;',
        '  }',
        '});'
      ].join('\n'),
      options: [{skipUndeclared: true}],
      errors: [{
        message: '\'firstname\' is missing in props validation',
        line: 4,
        column: 29
      }]
    }, {
      code: [
        'var Hello = function(props) {',
        '  return <div>{props.firstname}</div>;',
        '};',
        'Hello.propTypes = {}'
      ].join('\n'),
      options: [{skipUndeclared: true}],
      errors: [{
        message: '\'firstname\' is missing in props validation',
        line: 2,
        column: 22
      }]
    }, {
      code: [
        'class Hello extends React.Component {',
        '  static get propTypes() {',
        '    return {};',
        '  }',
        '  render() {',
        '    return <div>{this.props.firstname}</div>;',
        '  }',
        '}'
      ].join('\n'),
      options: [{skipUndeclared: true}],
      errors: [{
        message: '\'firstname\' is missing in props validation',
        line: 6,
        column: 29
      }]
    }, {
      code: [
        'class Hello extends React.Component {',
        '  render() {',
        '    return <div>{this.props.firstname}</div>;',
        '  }',
        '}',
        'Hello.propTypes = {};'
      ].join('\n'),
      options: [{skipUndeclared: true}],
      errors: [{
        message: '\'firstname\' is missing in props validation',
        line: 3,
        column: 29
      }]
    }, {
      code: [
        'var Hello = createReactClass({',
        '  render: function() {',
        '    return <div>{this.props.firstname}</div>;',
        '  }',
        '});'
      ].join('\n'),
      options: [{skipUndeclared: false}],
      errors: [{
        message: '\'firstname\' is missing in props validation',
        line: 3,
        column: 29
      }]
    }, {
      code: [
        'type MyComponentProps = {',
        '  +a: number,',
        '};',
        'function MyComponent({ a, b }: MyComponentProps) {',
        '  return <div />;',
        '}'
      ].join('\n'),
      parser: 'babel-eslint',
      errors: [{
        message: '\'b\' is missing in props validation',
        line: 4,
        column: 27,
        type: 'Property'
      }]
    }, {
      code: [
        'type MyComponentProps = {',
        '  -a: number,',
        '};',
        'function MyComponent({ a, b }: MyComponentProps) {',
        '  return <div />;',
        '}'
      ].join('\n'),
      parser: 'babel-eslint',
      errors: [{
        message: '\'b\' is missing in props validation',
        line: 4,
        column: 27,
        type: 'Property'
      }]
    }, {
      code: [
        'type Props = {+name: Object;};',
        'class Hello extends React.Component {',
        '  props: Props;',
        '  render () {',
        '    return <div>Hello {this.props.firstname}</div>;',
        '  }',
        '}'
      ].join('\n'),
      parser: 'babel-eslint',
      errors: [
        {message: '\'firstname\' is missing in props validation'}
      ]
    }, {
      code: [
        'class Hello extends React.Component {',
        '  onSelect = async ({ name }) => {',
        '    return this.props.foo;',
        '  }',
        '  render() {',
        '    return <Greeting onSelect={this.onSelect} />;',
        '  }',
        '}'
      ].join('\n'),
      parser: 'babel-eslint',
      errors: [
        {message: '\'foo\' is missing in props validation'}
      ]
    }, {
      code: [
        'class Hello extends Component {',
        '  static propTypes = forbidExtraProps({',
        '    bar: PropTypes.func',
        '  })',
        '  componentWillReceiveProps(nextProps) {',
        '    if (nextProps.foo) {',
        '      return;',
        '    }',
        '  }',
        '  render() {',
        '    return <div bar={this.props.bar} />;',
        '  }',
        '}'
      ].join('\n'),
      parser: 'babel-eslint',
      settings: Object.assign({}, settings, {
        propWrapperFunctions: ['forbidExtraProps']
      }),
      errors: [
        {message: '\'foo\' is missing in props validation'}
      ]
    }, {
      code: [
        'class Hello extends Component {',
        '  static propTypes = {',
        '    bar: PropTypes.func',
        '  }',
        '  componentWillReceiveProps(nextProps) {',
        '    if (nextProps.foo) {',
        '      return;',
        '    }',
        '  }',
        '  render() {',
        '    return <div bar={this.props.bar} />;',
        '  }',
        '}'
      ].join('\n'),
      parser: 'babel-eslint',
      errors: [
        {message: '\'foo\' is missing in props validation'}
      ]
    }, {
      code: [
        'class Hello extends Component {',
        '  static propTypes = {',
        '    bar: PropTypes.func',
        '  }',
        '  componentWillReceiveProps(nextProps) {',
        '    const {foo} = nextProps;',
        '    if (foo) {',
        '      return;',
        '    }',
        '  }',
        '  render() {',
        '    return <div bar={this.props.bar} />;',
        '  }',
        '}'
      ].join('\n'),
      parser: 'babel-eslint',
      errors: [
        {message: '\'foo\' is missing in props validation'}
      ]
    }, {
      code: [
        'class Hello extends React.Component {',
        '  static propTypes() {',
        '    return {',
        '      name: PropTypes.string',
        '    };',
        '  }',
        '  render() {',
        '    return <div>Hello {this.props.name}</div>;',
        '  }',
        '}'
      ].join('\n'),
      errors: [
        {message: '\'name\' is missing in props validation'}
      ]
    }, {
      code: [
        'type Person = {',
        '  firstname: string',
        '};',
        'class Hello extends React.Component<void, Person, void> {',
        '  render () {',
        '    return <div>Hello {this.props.lastname}</div>;',
        '  }',
        '}'
      ].join('\n'),
      errors: [{
        message: '\'lastname\' is missing in props validation',
        line: 6,
        column: 35,
        type: 'Identifier'
      }],
      parser: 'babel-eslint'
    }, {
      code: [
        'type Person = {',
        '  firstname: string',
        '};',
        'class Hello extends React.Component<void, Person, void> {',
        '  render () {',
        '    return <div>Hello {this.props.lastname}</div>;',
        '  }',
        '}'
      ].join('\n'),
      settings: {react: {flowVersion: '0.52'}},
      errors: [{
        message: '\'lastname\' is missing in props validation',
        line: 6,
        column: 35,
        type: 'Identifier'
      }],
      parser: 'babel-eslint'
    }, {
      code: [
        'type Person = {',
        '  firstname: string',
        '};',
        'class Hello extends React.Component<void, Person, void> {',
        '  render () {',
        '    const {',
        '      lastname,',
        '    } = this.props;',
        '    return <div>Hello {lastname}</div>;',
        '  }',
        '}'
      ].join('\n'),
      errors: [{
        message: '\'lastname\' is missing in props validation',
        line: 7,
        column: 7,
        type: 'Property'
      }],
      parser: 'babel-eslint'
    }, {
      code: [
        'type Person = {',
        '  firstname: string',
        '};',
        'class Hello extends React.Component<void, Person, void> {',
        '  render () {',
        '    const {',
        '      lastname,',
        '    } = this.props;',
        '    return <div>Hello {lastname}</div>;',
        '  }',
        '}'
      ].join('\n'),
      settings: {react: {flowVersion: '0.52'}},
      errors: [{
        message: '\'lastname\' is missing in props validation',
        line: 7,
        column: 7,
        type: 'Property'
      }],
      parser: 'babel-eslint'
    }, {
      code: [
        'type Props = {name: {firstname: string;};};',
        'class Hello extends React.Component<void, Props, void> {',
        '  render () {',
        '    return <div>Hello {this.props.name.lastname}</div>;',
        '  }',
        '}'
      ].join('\n'),
      errors: [{
        message: '\'name.lastname\' is missing in props validation',
        line: 4,
        column: 40,
        type: 'Identifier'
      }],
      parser: 'babel-eslint'
    }, {
      code: [
        'type Props = {name: {firstname: string;};};',
        'class Hello extends React.Component<void, Props, void> {',
        '  render () {',
        '    return <div>Hello {this.props.name.lastname}</div>;',
        '  }',
        '}'
      ].join('\n'),
      settings: {react: {flowVersion: '0.52'}},
      errors: [{
        message: '\'name.lastname\' is missing in props validation',
        line: 4,
        column: 40,
        type: 'Identifier'
      }],
      parser: 'babel-eslint'
    }, {
      code: [
        'type Props = {result?: {ok: string | boolean;}|{ok: number | Array}};',
        'class Hello extends React.Component<void, Props, void> {',
        '  render () {',
        '    return <div>Hello {this.props.result.notok}</div>;',
        '  }',
        '}'
      ].join('\n'),
      errors: [{
        message: '\'result.notok\' is missing in props validation',
        line: 4,
        column: 42,
        type: 'Identifier'
      }],
      parser: 'babel-eslint'
    }, {
      code: [
        'type Props = {result?: {ok: string | boolean;}|{ok: number | Array}};',
        'class Hello extends React.Component<void, Props, void> {',
        '  render () {',
        '    return <div>Hello {this.props.result.notok}</div>;',
        '  }',
        '}'
      ].join('\n'),
      settings: {react: {flowVersion: '0.52'}},
      errors: [{
        message: '\'result.notok\' is missing in props validation',
        line: 4,
        column: 42,
        type: 'Identifier'
      }],
      parser: 'babel-eslint'
    }, {
      code: [
        'type Person = {',
        '  firstname: string',
        '};',
        'class Hello extends React.Component<void, { person: Person }, void> {',
        '  render () {',
        '    return <div>Hello {this.props.person.lastname}</div>;',
        '  }',
        '}'
      ].join('\n'),
      errors: [{
        message: '\'person.lastname\' is missing in props validation',
        line: 6,
        column: 42,
        type: 'Identifier'
      }],
      parser: 'babel-eslint'
    }, {
      code: [
        'type Person = {',
        '  firstname: string',
        '};',
        'class Hello extends React.Component<void, { person: Person }, void> {',
        '  render () {',
        '    return <div>Hello {this.props.person.lastname}</div>;',
        '  }',
        '}'
      ].join('\n'),
      settings: {react: {flowVersion: '0.52'}},
      errors: [{
        message: '\'person.lastname\' is missing in props validation',
        line: 6,
        column: 42,
        type: 'Identifier'
      }],
      parser: 'babel-eslint'
    }, {
      code: `
        type Props = {
          foo: string,
        };

        class Bar extends React.Component<Props> {
          render() {
            return <div>{this.props.bar}</div>
          }
        }
      `,
      errors: [{
        message: '\'bar\' is missing in props validation',
        line: 8,
        column: 37,
        type: 'Identifier'
      }],
      parser: 'babel-eslint'
    }, {
      code: `
        type Props = {
          foo: string,
        };

        class Bar extends React.Component<Props> {
          render() {
            return <div>{this.props.bar}</div>
          }
        }
      `,
      settings: {react: {flowVersion: '0.53'}},
      errors: [{
        message: '\'bar\' is missing in props validation',
        line: 8,
        column: 37,
        type: 'Identifier'
      }],
      parser: 'babel-eslint'
    }, {
      code: `
        type FancyProps = {
          foo: string,
        };

        class Bar extends React.Component<FancyProps> {
          render() {
            return <div>{this.props.bar}</div>
          }
        }
      `,
      errors: [{
        message: '\'bar\' is missing in props validation',
        line: 8,
        column: 37,
        type: 'Identifier'
      }],
      parser: 'babel-eslint'
    }, {
      code: `
        type FancyProps = {
          foo: string,
        };

        class Bar extends React.Component<FancyProps> {
          render() {
            return <div>{this.props.bar}</div>
          }
        }
      `,
      settings: {react: {flowVersion: '0.53'}},
      errors: [{
        message: '\'bar\' is missing in props validation',
        line: 8,
        column: 37,
        type: 'Identifier'
      }],
      parser: 'babel-eslint'
    }, {
      code: `
        type Person = {
          firstname: string
        };
        class Hello extends React.Component<{ person: Person }> {
          render () {
            return <div>Hello {this.props.person.lastname}</div>;
          }
        }
      `,
      errors: [{
        message: '\'person.lastname\' is missing in props validation',
        line: 7,
        column: 50,
        type: 'Identifier'
      }],
      parser: 'babel-eslint'
    }, {
      code: `
        type Person = {
          firstname: string
        };
        class Hello extends React.Component<{ person: Person }> {
          render () {
            return <div>Hello {this.props.person.lastname}</div>;
          }
        }
      `,
      settings: {react: {flowVersion: '0.53'}},
      errors: [{
        message: '\'person.lastname\' is missing in props validation',
        line: 7,
        column: 50,
        type: 'Identifier'
      }],
      parser: 'babel-eslint'
    }, {
      code: `
<<<<<<< HEAD
        type Props = { foo: string }
        function higherOrderComponent<Props>() {
          return class extends React.Component<Props> {
            render() {
              return <div>{this.props.foo} - {this.props.bar}</div>
            }
          }
        }
      `,
      errors: [{
        message: '\'bar\' is missing in props validation'
      }],
      parser: 'babel-eslint'
    }, {
      code: `
        function higherOrderComponent<P: { foo: string }>() {
          return class extends React.Component<P> {
            render() {
              return <div>{this.props.foo} - {this.props.bar}</div>
            }
          }
        }
      `,
      errors: [{
        message: '\'bar\' is missing in props validation'
      }],
      parser: 'babel-eslint'
    }, {
      code: `
        const withOverlayState = <P: {foo: string}>(WrappedComponent: ComponentType<P>): CpmponentType<P> => (
          class extends React.Component<P> {
            constructor(props) {
              super(props);
              this.state = {foo: props.foo, bar: props.bar}
            }
            render() {
              return <div>Hello World</div>
            }
          }
        )
      `,
      errors: [{
        message: '\'bar\' is missing in props validation'
      }],
      parser: 'babel-eslint'
=======
        type PropsA = {foo: string };
        type PropsB = { bar: string };
        type Props = PropsA & PropsB;

        class MyComponent extends React.Component {
          props: Props;
          
          render() {
            return <div>{this.props.foo} - {this.props.bar} - {this.props.fooBar}</div>
          }
        }
      `,
      parser: 'babel-eslint',
      errors: [{
        message: '\'fooBar\' is missing in props validation'
      }]
>>>>>>> 35eb3ceb
    }
  ]
});<|MERGE_RESOLUTION|>--- conflicted
+++ resolved
@@ -1671,14 +1671,6 @@
       parser: 'babel-eslint'
     }, {
       code: `
-<<<<<<< HEAD
-        type Props = { foo: string }
-        function higherOrderComponent<Props>() {
-          return class extends React.Component<Props> {
-            render() {
-              return <div>{this.props.foo}</div>
-            }
-=======
         type PropsA = { foo: string };
         type PropsB = { bar: string };
         type Props = PropsA & PropsB;
@@ -1688,12 +1680,22 @@
           
           render() {
             return <div>{this.props.foo} - {this.props.bar}</div>
->>>>>>> 35eb3ceb
           }
         }
       `,
       parser: 'babel-eslint'
-<<<<<<< HEAD
+    }, {
+      code: `
+        type Props = { foo: string }
+        function higherOrderComponent<Props>() {
+          return class extends React.Component<Props> {
+            render() {
+              return <div>{this.props.foo}</div>
+            }
+          }
+        }
+      `,
+      parser: 'babel-eslint'
     }, {
       code: `
         function higherOrderComponent<P: { foo: string }>() {
@@ -1720,8 +1722,6 @@
         )
       `,
       parser: 'babel-eslint'
-=======
->>>>>>> 35eb3ceb
     },
 
     // issue #1288
@@ -3312,7 +3312,6 @@
       parser: 'babel-eslint'
     }, {
       code: `
-<<<<<<< HEAD
         type Props = { foo: string }
         function higherOrderComponent<Props>() {
           return class extends React.Component<Props> {
@@ -3358,7 +3357,8 @@
         message: '\'bar\' is missing in props validation'
       }],
       parser: 'babel-eslint'
-=======
+    }, {
+      code: `
         type PropsA = {foo: string };
         type PropsB = { bar: string };
         type Props = PropsA & PropsB;
@@ -3375,7 +3375,6 @@
       errors: [{
         message: '\'fooBar\' is missing in props validation'
       }]
->>>>>>> 35eb3ceb
     }
   ]
 });